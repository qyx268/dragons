#!/usr/bin/env python
# -*- coding: utf-8 -*-

import logging

<<<<<<< HEAD
#import munge
from . import meraxes
from . import nbody
from . import plotutils
=======
from . import meraxes, munge, nbody, plotutils
from ._version import version as __version__
>>>>>>> 8e0840dd
<|MERGE_RESOLUTION|>--- conflicted
+++ resolved
@@ -3,12 +3,5 @@
 
 import logging
 
-<<<<<<< HEAD
-#import munge
-from . import meraxes
-from . import nbody
-from . import plotutils
-=======
 from . import meraxes, munge, nbody, plotutils
-from ._version import version as __version__
->>>>>>> 8e0840dd
+from ._version import version as __version__