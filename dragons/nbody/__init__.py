#!/usr/bin/env python
# -*- coding: utf-8 -*-

<<<<<<< HEAD
from io import *
=======
from .io import *
>>>>>>> 8e0840dd
from .treeflags import TreeFlags<|MERGE_RESOLUTION|>--- conflicted
+++ resolved
@@ -1,9 +1,5 @@
 #!/usr/bin/env python
 # -*- coding: utf-8 -*-
 
-<<<<<<< HEAD
-from io import *
-=======
 from .io import *
->>>>>>> 8e0840dd
 from .treeflags import TreeFlags