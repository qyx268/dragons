#!/usr/bin/env python3
# -*- coding: utf-8 -*-

from distutils.core import Extension

import numpy
from setuptools import setup

setup(
<<<<<<< HEAD
    name='dragons',
    version='0.2.1',
    description='Python tools for dealing with simulations, semi-analytic models and associated post-processing.',
    long_description=readme + '\n\n' + history,
    author='Simon Mutch',
    author_email='smutch.astro@gmail.com',
    url='https://bitbucket.org/dragons-astro/dragons',
    packages=find_packages(),
    package_dir={'dragons': 'dragons'},
    package_data={'dragons': ['stylelib/*']},
    include_package_data=True,
    install_requires=requirements,
    include_dirs = [np_inc_dirs],
    #ext_modules = [Extension("dragons/munge/regrid", ["dragons/munge/regrid.c"]),],
                   #Extension("dragons/munge/tophat_filter", ["dragons/munge/tophat_filter.c"])
    license="BSD",
    zip_safe=False,
    keywords='dragons',
    classifiers=[
        'Development Status :: 2 - Pre-Alpha',
        'Intended Audience :: Developers',
        'License :: OSI Approved :: BSD License',
        'Natural Language :: English',
        # "Programming Language :: Python :: 2",
        # 'Programming Language :: Python :: 2.6',
        'Programming Language :: Python :: 2.7',
        'Programming Language :: Python :: 3',
        'Programming Language :: Python :: 3.3',
        'Programming Language :: Python :: 3.4',
        'Programming Language :: Python :: 3.5',
        'Programming Language :: Python :: 3.6',
    ],
    test_suite='tests',
    use_2to3=False,
=======
    include_dirs=[numpy.get_include()],
    ext_modules=[
        Extension("dragons.munge.regrid", ["dragons/munge/regrid.c"]),
        Extension("dragons.munge.tophat_filter", ["dragons/munge/tophat_filter.c"]),
    ],
>>>>>>> 8e0840dd
)<|MERGE_RESOLUTION|>--- conflicted
+++ resolved
@@ -7,46 +7,9 @@
 from setuptools import setup
 
 setup(
-<<<<<<< HEAD
-    name='dragons',
-    version='0.2.1',
-    description='Python tools for dealing with simulations, semi-analytic models and associated post-processing.',
-    long_description=readme + '\n\n' + history,
-    author='Simon Mutch',
-    author_email='smutch.astro@gmail.com',
-    url='https://bitbucket.org/dragons-astro/dragons',
-    packages=find_packages(),
-    package_dir={'dragons': 'dragons'},
-    package_data={'dragons': ['stylelib/*']},
-    include_package_data=True,
-    install_requires=requirements,
-    include_dirs = [np_inc_dirs],
-    #ext_modules = [Extension("dragons/munge/regrid", ["dragons/munge/regrid.c"]),],
-                   #Extension("dragons/munge/tophat_filter", ["dragons/munge/tophat_filter.c"])
-    license="BSD",
-    zip_safe=False,
-    keywords='dragons',
-    classifiers=[
-        'Development Status :: 2 - Pre-Alpha',
-        'Intended Audience :: Developers',
-        'License :: OSI Approved :: BSD License',
-        'Natural Language :: English',
-        # "Programming Language :: Python :: 2",
-        # 'Programming Language :: Python :: 2.6',
-        'Programming Language :: Python :: 2.7',
-        'Programming Language :: Python :: 3',
-        'Programming Language :: Python :: 3.3',
-        'Programming Language :: Python :: 3.4',
-        'Programming Language :: Python :: 3.5',
-        'Programming Language :: Python :: 3.6',
-    ],
-    test_suite='tests',
-    use_2to3=False,
-=======
     include_dirs=[numpy.get_include()],
     ext_modules=[
         Extension("dragons.munge.regrid", ["dragons/munge/regrid.c"]),
         Extension("dragons.munge.tophat_filter", ["dragons/munge/tophat_filter.c"]),
     ],
->>>>>>> 8e0840dd
 )